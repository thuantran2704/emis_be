--- conflicted
+++ resolved
@@ -141,17 +141,6 @@
       success: true,
       message: 'Appointment request received! We will contact you soon.' 
     });
-<<<<<<< HEAD
-  } catch (error) {
-    console.error('🚨 Submission error:', error);
-    res.status(500).json({ 
-      success: false,
-      message: 'Failed to process request',
-      error: process.env.NODE_ENV === 'development' ? error.message : undefined
-    });
-  }
-});
-=======
 
   } catch (error) {
     console.error('Submission error:', error);
@@ -183,7 +172,6 @@
   }
 });
 
->>>>>>> a337238e
 // 5. Start server
 const PORT = process.env.PORT || 5000;
 const server = app.listen(PORT, '0.0.0.0', () => {
